--- conflicted
+++ resolved
@@ -611,15 +611,10 @@
         # initialize the layers of blocks containing a convolution and a GLU, since
         # every layer is shared over all encode calls
         self.layers = [ConvolutionGluBlock(
-<<<<<<< HEAD
             config.cnn_config,
             pad_type='centered',
             prefix="%s%d_" % (prefix, i)) for i in range(config.num_layers)]
 
-=======
-            config.cnn_config, prefix="%s%d_" % (prefix, i)) for i in range(config.num_layers)]
-        
->>>>>>> 3ab04617
     def encode(self,
                data: mx.sym.Symbol,
                data_length: mx.sym.Symbol,
