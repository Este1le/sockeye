# Copyright 2017 Amazon.com, Inc. or its affiliates. All Rights Reserved.
#
# Licensed under the Apache License, Version 2.0 (the "License"). You may not
# use this file except in compliance with the License. A copy of the License
# is located at
#
#     http://aws.amazon.com/apache2.0/
#
# or in the "license" file accompanying this file. This file is distributed on
# an "AS IS" BASIS, WITHOUT WARRANTIES OR CONDITIONS OF ANY KIND, either
# express or implied. See the License for the specific language governing
# permissions and limitations under the License.

"""
Simple Training CLI.
"""
import argparse
import json
import os
import pickle
import random
import shutil
import sys
from contextlib import ExitStack
from typing import Optional, Dict, List

import mxnet as mx
import numpy as np

from sockeye.log import setup_main_logger, log_sockeye_version, log_mxnet_version
from sockeye.utils import acquire_gpus, check_condition, get_num_gpus, expand_requested_device_ids
from . import arguments
from . import attention
from . import constants as C
from . import coverage
from . import data_io
from . import decoder
from . import encoder
from . import initializer
from . import lexicon
from . import loss
from . import lr_scheduler
from . import model
from . import rnn
from . import convolution
from . import training
from . import transformer
from . import vocab


def none_if_negative(val):
    return None if val < 0 else val


def _build_or_load_vocab(existing_vocab_path: Optional[str], data_paths: List[str], num_words: int,
                         word_min_count: int) -> Dict:
    if existing_vocab_path is None:
        vocabulary = vocab.build_from_paths(paths=data_paths,
                                            num_words=num_words,
                                            min_count=word_min_count)
    else:
        vocabulary = vocab.vocab_from_json(existing_vocab_path)
    return vocabulary


def _list_to_tuple(v):
    """Convert v to a tuple if it is a list."""
    if isinstance(v, list):
        return tuple(v)
    return v


def _dict_difference(dict1: Dict, dict2: Dict):
    diffs = set()
    for k, v in dict1.items():
        # Note: A list and a tuple with the same values is considered equal
        # (this is due to json deserializing former tuples as list).
        if k not in dict2 or _list_to_tuple(dict2[k]) != _list_to_tuple(v):
            diffs.add(k)
    return diffs


def main():
    params = argparse.ArgumentParser(description='CLI to train sockeye sequence-to-sequence models.')
    arguments.add_train_cli_args(params)
    args = params.parse_args()

    # seed the RNGs
    np.random.seed(args.seed)
    random.seed(args.seed)
    mx.random.seed(args.seed)

    if args.use_fused_rnn:
        check_condition(not args.use_cpu, "GPU required for FusedRNN cells")

    check_condition(args.optimized_metric == C.BLEU or args.optimized_metric in args.metrics,
                    "Must optimize either BLEU or one of tracked metrics (--metrics)")

    # Checking status of output folder, resumption, etc.
    # Create temporary logger to console only
    logger = setup_main_logger(__name__, file_logging=False, console=not args.quiet)

    output_folder = os.path.abspath(args.output)
    resume_training = False
    training_state_dir = os.path.join(output_folder, C.TRAINING_STATE_DIRNAME)
    if os.path.exists(output_folder):
        if args.overwrite_output:
            logger.info("Removing existing output folder %s.", output_folder)
            shutil.rmtree(output_folder)
            os.makedirs(output_folder)
        elif os.path.exists(training_state_dir):
            with open(os.path.join(output_folder, C.ARGS_STATE_NAME), "r") as fp:
                old_args = json.load(fp)
            arg_diffs = _dict_difference(vars(args), old_args) | _dict_difference(old_args, vars(args))
            # Remove args that may differ without affecting the training.
            arg_diffs -= set(C.ARGS_MAY_DIFFER)
            # allow different device-ids provided their total count is the same
            if 'device_ids' in arg_diffs and len(old_args['device_ids']) == len(vars(args)['device_ids']):
                arg_diffs.discard('device_ids')
            if not arg_diffs:
                resume_training = True
            else:
                # We do not have the logger yet
                logger.error("Mismatch in arguments for training continuation.")
                logger.error("Differing arguments: %s.", ", ".join(arg_diffs))
                sys.exit(1)
        else:
            logger.error("Refusing to overwrite existing output folder %s.", output_folder)
            sys.exit(1)
    else:
        os.makedirs(output_folder)

    logger = setup_main_logger(__name__,
                               file_logging=True,
                               console=not args.quiet, path=os.path.join(output_folder, C.LOG_NAME))
    log_sockeye_version(logger)
    log_mxnet_version(logger)
    logger.info("Command: %s", " ".join(sys.argv))
    logger.info("Arguments: %s", args)
    with open(os.path.join(output_folder, C.ARGS_STATE_NAME), "w") as fp:
        json.dump(vars(args), fp)

    with ExitStack() as exit_stack:
        # context
        if args.use_cpu:
            logger.info("Device: CPU")
            context = [mx.cpu()]
        else:
            num_gpus = get_num_gpus()
            check_condition(num_gpus >= 1,
                            "No GPUs found, consider running on the CPU with --use-cpu "
                            "(note: check depends on nvidia-smi and this could also mean that the nvidia-smi "
                            "binary isn't on the path).")
            if args.disable_device_locking:
                context = expand_requested_device_ids(args.device_ids)
            else:
                context = exit_stack.enter_context(acquire_gpus(args.device_ids, lock_dir=args.lock_dir))
            logger.info("Device(s): GPU %s", context)
            context = [mx.gpu(gpu_id) for gpu_id in context]

        # load existing or create vocabs
        if resume_training:
            vocab_source = vocab.vocab_from_json_or_pickle(os.path.join(output_folder, C.VOCAB_SRC_NAME))
            vocab_target = vocab.vocab_from_json_or_pickle(os.path.join(output_folder, C.VOCAB_TRG_NAME))
        else:
            num_words_source, num_words_target = args.num_words
            word_min_count_source, word_min_count_target = args.word_min_count

            # if the source and target embeddings are tied we build a joint vocabulary:
            if args.weight_tying and C.WEIGHT_TYING_SRC in args.weight_tying_type \
                    and C.WEIGHT_TYING_TRG in args.weight_tying_type:
                vocab_source = vocab_target = _build_or_load_vocab(args.source_vocab,
                                                                   [args.source, args.target],
                                                                   num_words_source,
                                                                   word_min_count_source)
            else:
                vocab_source = _build_or_load_vocab(args.source_vocab, [args.source],
                                                    num_words_source, word_min_count_source)
                vocab_target = _build_or_load_vocab(args.target_vocab, [args.target],
                                                    num_words_target, word_min_count_target)

            # write vocabularies
            vocab.vocab_to_json(vocab_source, os.path.join(output_folder, C.VOCAB_SRC_NAME) + C.JSON_SUFFIX)
            vocab.vocab_to_json(vocab_target, os.path.join(output_folder, C.VOCAB_TRG_NAME) + C.JSON_SUFFIX)

        vocab_source_size = len(vocab_source)
        vocab_target_size = len(vocab_target)
        logger.info("Vocabulary sizes: source=%d target=%d", vocab_source_size, vocab_target_size)

        # create data iterators
        max_seq_len_source, max_seq_len_target = args.max_seq_len
        train_iter, eval_iter, config_data = data_io.get_training_data_iters(source=os.path.abspath(args.source),
                                                                             target=os.path.abspath(args.target),
                                                                             validation_source=os.path.abspath(
                                                                                 args.validation_source),
                                                                             validation_target=os.path.abspath(
                                                                                 args.validation_target),
                                                                             vocab_source=vocab_source,
                                                                             vocab_target=vocab_target,
                                                                             vocab_source_path=args.source_vocab,
                                                                             vocab_target_path=args.target_vocab,
                                                                             batch_size=args.batch_size,
                                                                             fill_up=args.fill_up,
                                                                             max_seq_len_source=max_seq_len_source,
                                                                             max_seq_len_target=max_seq_len_target,
                                                                             bucketing=not args.no_bucketing,
                                                                             bucket_width=args.bucket_width)

        # learning rate scheduling
        learning_rate_half_life = none_if_negative(args.learning_rate_half_life)
        # TODO: The loading for continuation of the scheduler is done separately from the other parts
        if not resume_training:
            lr_scheduler_instance = lr_scheduler.get_lr_scheduler(args.learning_rate_scheduler_type,
                                                                  args.checkpoint_frequency,
                                                                  learning_rate_half_life,
                                                                  args.learning_rate_reduce_factor,
                                                                  args.learning_rate_reduce_num_not_improved,
                                                                  args.learning_rate_schedule,
                                                                  args.learning_rate_warmup)
        else:
            with open(os.path.join(training_state_dir, C.SCHEDULER_STATE_NAME), "rb") as fp:
                lr_scheduler_instance = pickle.load(fp)

        # model configuration
        num_embed_source, num_embed_target = args.num_embed
        encoder_num_layers, decoder_num_layers = args.num_layers
        cnn_kernel_width_encoder, cnn_kernel_width_decoder = args.cnn_kernel_width

        encoder_embed_dropout, decoder_embed_dropout = args.embed_dropout
        encoder_rnn_dropout_inputs, decoder_rnn_dropout_inputs = args.rnn_dropout_inputs
        encoder_rnn_dropout_states, decoder_rnn_dropout_states = args.rnn_dropout_states
        if encoder_embed_dropout > 0 and encoder_rnn_dropout_inputs > 0:
            logger.warning("Setting encoder RNN AND source embedding dropout > 0 leads to "
                           "two dropout layers on top of each other.")
        if decoder_embed_dropout > 0 and decoder_rnn_dropout_inputs > 0:
            logger.warning("Setting encoder RNN AND source embedding dropout > 0 leads to "
                           "two dropout layers on top of each other.")
        encoder_rnn_dropout_recurrent, decoder_rnn_dropout_recurrent = args.rnn_dropout_recurrent
        if encoder_rnn_dropout_recurrent > 0 or decoder_rnn_dropout_recurrent > 0:
            check_condition(args.rnn_cell_type == C.LSTM_TYPE,
                            "Recurrent dropout without memory loss only supported for LSTMs right now.")

        encoder_transformer_preprocess, decoder_transformer_preprocess = args.transformer_preprocess
        encoder_transformer_postprocess, decoder_transformer_postprocess = args.transformer_postprocess

        config_conv = None
        if args.encoder == C.RNN_WITH_CONV_EMBED_NAME:
            config_conv = encoder.ConvolutionalEmbeddingConfig(num_embed=num_embed_source,
                                                               max_filter_width=args.conv_embed_max_filter_width,
                                                               num_filters=args.conv_embed_num_filters,
                                                               pool_stride=args.conv_embed_pool_stride,
                                                               num_highway_layers=args.conv_embed_num_highway_layers,
                                                               dropout=args.conv_embed_dropout)

        if args.encoder in (C.TRANSFORMER_TYPE, C.TRANSFORMER_WITH_CONV_EMBED_TYPE):
            config_encoder = transformer.TransformerConfig(
                model_size=args.transformer_model_size,
                attention_heads=args.transformer_attention_heads,
                feed_forward_num_hidden=args.transformer_feed_forward_num_hidden,
                num_layers=encoder_num_layers,
                vocab_size=vocab_source_size,
                dropout_attention=args.transformer_dropout_attention,
                dropout_relu=args.transformer_dropout_relu,
                dropout_prepost=args.transformer_dropout_prepost,
                weight_tying=args.weight_tying and C.WEIGHT_TYING_SRC in args.weight_tying_type,
                positional_encodings=not args.transformer_no_positional_encodings,
                preprocess_sequence=encoder_transformer_preprocess,
                postprocess_sequence=encoder_transformer_postprocess,
                conv_config=config_conv)
        elif args.encoder == C.CONVOLUTION_TYPE:
            cnn_config = convolution.ConvolutionGluConfig(kernel_width=cnn_kernel_width_encoder,
                                                          num_hidden=args.cnn_num_hidden)
            config_encoder = encoder.ConvolutionalEncoderConfig(vocab_size=vocab_source_size,
                                                                num_embed=num_embed_source,
                                                                embed_dropout=encoder_embed_dropout,
                                                                max_seq_len_source=max_seq_len_source,
                                                                cnn_config=cnn_config,
                                                                num_layers=encoder_num_layers)
        else:
            config_encoder = encoder.RecurrentEncoderConfig(
                vocab_size=vocab_source_size,
                num_embed=num_embed_source,
                embed_dropout=encoder_embed_dropout,
                rnn_config=rnn.RNNConfig(cell_type=args.rnn_cell_type,
                                         num_hidden=args.rnn_num_hidden,
                                         num_layers=encoder_num_layers,
                                         dropout_inputs=encoder_rnn_dropout_inputs,
                                         dropout_states=encoder_rnn_dropout_states,
                                         dropout_recurrent=encoder_rnn_dropout_recurrent,
                                         residual=args.rnn_residual_connections,
                                         first_residual_layer=args.rnn_first_residual_layer,
                                         forget_bias=args.rnn_forget_bias),
                conv_config=config_conv,
                reverse_input=args.rnn_encoder_reverse_input)

        decoder_weight_tying = args.weight_tying and C.WEIGHT_TYING_TRG in args.weight_tying_type \
                               and C.WEIGHT_TYING_SOFTMAX in args.weight_tying_type

        if args.decoder == C.TRANSFORMER_TYPE:
            config_decoder = transformer.TransformerConfig(
                model_size=args.transformer_model_size,
                attention_heads=args.transformer_attention_heads,
                feed_forward_num_hidden=args.transformer_feed_forward_num_hidden,
                num_layers=decoder_num_layers,
                vocab_size=vocab_target_size,
                dropout_attention=args.transformer_dropout_attention,
                dropout_relu=args.transformer_dropout_relu,
<<<<<<< HEAD
                dropout_residual=args.transformer_dropout_residual,
                layer_normalization=args.layer_normalization,
                weight_tying=args.weight_tying,
                positional_encodings=not args.transformer_no_positional_encodings)
        elif args.decoder == C.CONVOLUTION_TYPE:
            convolution_config = convolution.ConvolutionGluConfig(kernel_width=cnn_kernel_width_decoder,
                                                                  num_hidden=args.cnn_num_hidden)
            config_decoder = decoder.ConvolutionalDecoderConfig(cnn_config=convolution_config,
                                                                vocab_size=vocab_target_size,
                                                                max_seq_len_target=max_seq_len_target,
                                                                num_embed=num_embed_target,
                                                                #TODO: make this independent of the type of encoder:
                                                                encoder_num_hidden=args.cnn_num_hidden,
                                                                num_layers=decoder_num_layers,
                                                                embed_dropout=decoder_embed_dropout,
                                                                hidden_dropout=args.rnn_decoder_hidden_dropout)
=======
                dropout_prepost=args.transformer_dropout_prepost,
                weight_tying=decoder_weight_tying,
                positional_encodings=not args.transformer_no_positional_encodings,
                preprocess_sequence=decoder_transformer_preprocess,
                postprocess_sequence=decoder_transformer_postprocess,
                conv_config=None)

>>>>>>> 83f14e44
        else:
            attention_num_hidden = args.rnn_num_hidden if not args.attention_num_hidden else args.attention_num_hidden
            config_coverage = None
            if args.attention_type == C.ATT_COV:
                config_coverage = coverage.CoverageConfig(type=args.attention_coverage_type,
                                                          num_hidden=args.attention_coverage_num_hidden,
                                                          layer_normalization=args.layer_normalization)
            #TODO: rnn_num_hidden should really be the encoder_num_hidden (to make it independent of the type of encoder used)
            config_attention = attention.AttentionConfig(type=args.attention_type,
                                                         num_hidden=attention_num_hidden,
                                                         input_previous_word=args.attention_use_prev_word,
                                                         rnn_num_hidden=args.rnn_num_hidden,
                                                         layer_normalization=args.layer_normalization,
                                                         config_coverage=config_coverage,
                                                         num_heads=args.attention_mhdot_heads)
            config_decoder = decoder.RecurrentDecoderConfig(
                vocab_size=vocab_target_size,
                max_seq_len_source=max_seq_len_source,
                num_embed=num_embed_target,
                rnn_config=rnn.RNNConfig(cell_type=args.rnn_cell_type,
                                         num_hidden=args.rnn_num_hidden,
                                         num_layers=decoder_num_layers,
                                         dropout_inputs=decoder_rnn_dropout_inputs,
                                         dropout_states=decoder_rnn_dropout_states,
                                         dropout_recurrent=decoder_rnn_dropout_recurrent,
                                         residual=args.rnn_residual_connections,
                                         first_residual_layer=args.rnn_first_residual_layer,
                                         forget_bias=args.rnn_forget_bias),
                attention_config=config_attention,
                embed_dropout=decoder_embed_dropout,
                hidden_dropout=args.rnn_decoder_hidden_dropout,
                weight_tying=decoder_weight_tying,
                state_init=args.rnn_decoder_state_init,
                context_gating=args.rnn_context_gating,
                layer_normalization=args.layer_normalization,
                attention_in_upper_layers=args.attention_in_upper_layers)

        config_loss = loss.LossConfig(type=args.loss,
                                      vocab_size=vocab_target_size,
                                      normalize=args.normalize_loss,
                                      smoothed_cross_entropy_alpha=args.smoothed_cross_entropy_alpha)

        model_config = model.ModelConfig(config_data=config_data,
                                         max_seq_len_source=max_seq_len_source,
                                         max_seq_len_target=max_seq_len_target,
                                         vocab_source_size=vocab_source_size,
                                         vocab_target_size=vocab_target_size,
                                         config_encoder=config_encoder,
                                         config_decoder=config_decoder,
                                         config_loss=config_loss,
                                         lexical_bias=args.lexical_bias,
                                         learn_lexical_bias=args.learn_lexical_bias,
                                         weight_tying=args.weight_tying,
                                         weight_tying_type=args.weight_tying_type if args.weight_tying else None)
        model_config.freeze()

        # create training model
        training_model = training.TrainingModel(config=model_config,
                                                context=context,
                                                train_iter=train_iter,
                                                fused=args.use_fused_rnn,
                                                bucketing=not args.no_bucketing,
                                                lr_scheduler=lr_scheduler_instance)

        # We may consider loading the params in TrainingModule, for consistency
        # with the training state saving
        if resume_training:
            logger.info("Found partial training in directory %s. Resuming from saved state.", training_state_dir)
            training_model.load_params_from_file(os.path.join(training_state_dir, C.TRAINING_STATE_PARAMS_NAME))
        elif args.params:
            logger.info("Training will initialize from parameters loaded from '%s'", args.params)
            training_model.load_params_from_file(args.params)

        lexicon_array = lexicon.initialize_lexicon(args.lexical_bias,
                                                   vocab_source, vocab_target) if args.lexical_bias else None

        weight_initializer = initializer.get_initializer(args.weight_init, args.weight_init_scale,
                                                         args.rnn_h2h_init, lexicon=lexicon_array)

        optimizer = args.optimizer
        optimizer_params = {'wd': args.weight_decay,
                            "learning_rate": args.initial_learning_rate}
        if lr_scheduler_instance is not None:
            optimizer_params["lr_scheduler"] = lr_scheduler_instance
        clip_gradient = none_if_negative(args.clip_gradient)
        if clip_gradient is not None:
            optimizer_params["clip_gradient"] = clip_gradient
        if args.momentum is not None:
            optimizer_params["momentum"] = args.momentum
        if args.normalize_loss:
            # When normalize_loss is turned on we normalize by the number of non-PAD symbols in a batch which implicitly
            # already contains the number of sentences and therefore we need to disable rescale_grad.
            optimizer_params["rescale_grad"] = 1.0
        else:
            # Making MXNet module API's default scaling factor explicit
            optimizer_params["rescale_grad"] = 1.0 / args.batch_size
        logger.info("Optimizer: %s", optimizer)
        logger.info("Optimizer Parameters: %s", optimizer_params)

        # Handle options that override training settings
        max_updates = args.max_updates
        max_num_checkpoint_not_improved = args.max_num_checkpoint_not_improved
        min_num_epochs = args.min_num_epochs
        # Fixed training schedule always runs for a set number of updates
        if args.learning_rate_schedule:
            max_updates = sum(num_updates for (_, num_updates) in args.learning_rate_schedule)
            max_num_checkpoint_not_improved = -1
            min_num_epochs = 0

        monitor_bleu = args.monitor_bleu
        # Turn on BLEU monitoring when the optimized metric is BLEU and it hasn't been enabled yet
        if args.optimized_metric == C.BLEU and monitor_bleu == 0:
            logger.info("You chose BLEU as the optimized metric, will turn on BLEU monitoring during training. "
                        "To control how many validation sentences are used for calculating bleu use "
                        "the --monitor-bleu argument.")
            monitor_bleu = -1

        training_model.fit(train_iter, eval_iter,
                           output_folder=output_folder,
                           max_params_files_to_keep=args.keep_last_params,
                           metrics=args.metrics,
                           initializer=weight_initializer,
                           max_updates=max_updates,
                           checkpoint_frequency=args.checkpoint_frequency,
                           optimizer=optimizer, optimizer_params=optimizer_params,
                           optimized_metric=args.optimized_metric,
                           max_num_not_improved=max_num_checkpoint_not_improved,
                           min_num_epochs=min_num_epochs,
                           monitor_bleu=monitor_bleu,
                           use_tensorboard=args.use_tensorboard,
                           mxmonitor_pattern=args.monitor_pattern,
                           mxmonitor_stat_func=args.monitor_stat_func)


if __name__ == "__main__":
    main()<|MERGE_RESOLUTION|>--- conflicted
+++ resolved
@@ -305,11 +305,12 @@
                 vocab_size=vocab_target_size,
                 dropout_attention=args.transformer_dropout_attention,
                 dropout_relu=args.transformer_dropout_relu,
-<<<<<<< HEAD
-                dropout_residual=args.transformer_dropout_residual,
-                layer_normalization=args.layer_normalization,
-                weight_tying=args.weight_tying,
-                positional_encodings=not args.transformer_no_positional_encodings)
+                dropout_prepost=args.transformer_dropout_prepost,
+                weight_tying=decoder_weight_tying,
+                positional_encodings=not args.transformer_no_positional_encodings,
+                preprocess_sequence=decoder_transformer_preprocess,
+                postprocess_sequence=decoder_transformer_postprocess,
+                conv_config=None)
         elif args.decoder == C.CONVOLUTION_TYPE:
             convolution_config = convolution.ConvolutionGluConfig(kernel_width=cnn_kernel_width_decoder,
                                                                   num_hidden=args.cnn_num_hidden)
@@ -322,15 +323,6 @@
                                                                 num_layers=decoder_num_layers,
                                                                 embed_dropout=decoder_embed_dropout,
                                                                 hidden_dropout=args.rnn_decoder_hidden_dropout)
-=======
-                dropout_prepost=args.transformer_dropout_prepost,
-                weight_tying=decoder_weight_tying,
-                positional_encodings=not args.transformer_no_positional_encodings,
-                preprocess_sequence=decoder_transformer_preprocess,
-                postprocess_sequence=decoder_transformer_postprocess,
-                conv_config=None)
-
->>>>>>> 83f14e44
         else:
             attention_num_hidden = args.rnn_num_hidden if not args.attention_num_hidden else args.attention_num_hidden
             config_coverage = None
